--- conflicted
+++ resolved
@@ -74,7 +74,6 @@
   -->
   <Choose>
     <When Condition="$(TargetFrameworkIdentifier) == '.NETFramework' And $(TargetFrameworkVersion) == 'v4.5'">
-<<<<<<< HEAD
       <ItemGroup>
         <Reference Include="FParsec">
           <HintPath>..\..\packages\FParsec\lib\net40-client\FParsec.dll</HintPath>
@@ -91,8 +90,6 @@
   </Choose>
   <Choose>
     <When Condition="$(TargetFrameworkIdentifier) == '.NETFramework' And $(TargetFrameworkVersion) == 'v4.5'">
-=======
->>>>>>> 695ca9df
       <ItemGroup>
         <Reference Include="FSharp.Core">
           <HintPath>..\..\..\packages\FSharp.Core\lib\net40\FSharp.Core.dll</HintPath>
