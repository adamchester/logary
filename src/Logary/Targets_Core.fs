namespace Logary.Targets

/// A module implementing a text writer target. Useful for writing to the
/// console output, or writing to a custom text writer.
module TextWriter =

  open System.IO
  open Hopac
  open Hopac.Infixes
  open Logary
  open Logary.Internals
  open Logary.Target
  open Logary.Formatting

  /// Configuration for a text writer
  type TextWriterConf =
    { /// A string formatter to specify how to write the log lines
      formatter  : StringFormatter
      /// the non-error text writer to output to
      output     : TextWriter
      /// the error text writer to output to
      error      : TextWriter
      /// whether to flush text writer after each line
      flush      : bool
      /// the log level that is considered 'important' enough to write to the
      /// error text writer
      isErrorAt  : LogLevel }

    static member Create(output, error, ?formatter : StringFormatter) =
      { formatter    = defaultArg formatter JsonFormatter.Default
        output       = output
        error        = error
        flush        = false
        isErrorAt    = LogLevel.Error }

  module internal Impl =

<<<<<<< HEAD
    let loop
      { formatter = formatter
        output    = out
        error     = err
        flush     = flush
        isErrorAt = cutOff }
      (ri : RuntimeInfo) =
      (fun (reqCh : Ch<TargetMessage>) ->
        let rec loop () = job {
          let wl (tw : TextWriter) = (tw.WriteLine : string -> unit)

          let! msg = Ch.take reqCh
          match msg with
          | Log (l, ack) ->
            let tw = if l.level < cutOff then out else err
            wl tw (formatter.format l)
            do (if flush then tw.Flush() else ())
            do! ack *<= ()
            return! loop ()

          | Flush (ack, nack) ->
            out.Flush()
            err.Flush()
            do! Ch.give ack () <|> nack
            return! loop ()

          | Shutdown (ackCh, nack) ->
            out.Dispose()
            if not (obj.ReferenceEquals(out, err)) then err.Dispose() else ()
            do! Ch.give ackCh () <|> nack
        }
        loop ())
=======
    let loop (twConf : TextWriterConf) (ri : RuntimeInfo)
             (requests : BoundedMb<TargetMessage>)
             (shutdown : Ch<IVar<unit>>) =

      let writeLine (tw : TextWriter) = (tw.WriteLineAsync : string -> _)

      let rec loop () : Job<unit> =
        Alt.choose [
          shutdown ^=> fun ack ->
            printfn "textwriter: disposing"
            twConf.output.Dispose()

            if not (obj.ReferenceEquals(twConf.output, twConf.error)) then
              twConf.error.Dispose()

            (ack *<= () :> Job<_>)

          BoundedMb.take requests ^=> function
            | Log (logMsg, ack) ->
              job {
                let writer = if logMsg.level < twConf.isErrorAt then twConf.output else twConf.error
                do! writeLine writer (twConf.formatter.format logMsg)
                if twConf.flush then
                  do! writer.FlushAsync()

                do! ack *<= ()
                return! loop ()
              }

            | Flush (ack, nack) ->
              job {
                do! twConf.output.FlushAsync()
                do! twConf.error.FlushAsync()
                do! Ch.give ack () <|> nack
                return! loop ()
              }
        ] :> Job<_>

      loop ()
>>>>>>> 2e52d633

  let create (conf : TextWriterConf) =
    TargetUtils.stdNamedTarget (Impl.loop conf)

  /// Use with LogaryFactory.New( s => s.Target<TextWriter.Builder>() )
  type Builder(conf, callParent : FactoryApi.ParentCallback<Builder>) =
    member x.WriteTo(out : #TextWriter, err : #TextWriter) =
      ! (callParent <| Builder({ conf with output = out; error = err }, callParent))

    new(callParent : FactoryApi.ParentCallback<_>) =
      Builder(TextWriterConf.Create(System.Console.Out, System.Console.Error), callParent)

    interface Logary.Target.FactoryApi.SpecificTargetConf with
      member x.Build name = create conf name

/// The console Target for Logary
module Console =
  open Logary
  open Logary.Formatting
  open Logary.Target

  /// Colours in hex
  type ConsoleColours =
    { foregroundColor : int
      backgroundColor : int }

  /// Console configuration structure
  type ConsoleConf =
    { formatter : StringFormatter
      colorMap  : (ConsoleColours -> LogLevel -> ConsoleColours) option }
    static member Create formatter =
      { formatter = formatter
        colorMap  = None }

  /// Default console target configuration.
  let empty =
    { formatter = StringFormatter.levelDatetimeMessagePath
      colorMap  = None (* fun col line -> 0x000000 black *) }

  let create conf =
    // TODO: coloured console output
    TextWriter.create
      { formatter = conf.formatter
        output    = System.Console.Out
        error     = System.Console.Error
        flush     = false
        isErrorAt = Error }

  /// Use with LogaryFactory.New( s => s.Target<Console.Builder>() )
  type Builder(conf, callParent : FactoryApi.ParentCallback<Builder>) =

    /// Specify the formatting style to use when logging to the console
    member x.WithFormatter( sf : StringFormatter ) =
      ! (callParent <| Builder({ conf with formatter = sf }, callParent))

    /// TODO: implement!
    member x.Colourise() =
      ! (callParent <| Builder(conf, callParent))

    new(callParent : FactoryApi.ParentCallback<_>) =
      Builder(empty, callParent)

    interface Logary.Target.FactoryApi.SpecificTargetConf with
      member x.Build name = create conf name

// boolean IsLogging() method, correct by excluded middle
#nowarn "25"

/// The Debugger target is useful when running in Xamarin Studio or VS.
module Debugger =
  open System.Diagnostics

  open Hopac
  open Hopac.Infixes

  open Logary
  open Logary.Internals
  open Logary.Target
  open Logary.Formatting

  type DebuggerConf =
    { formatter : StringFormatter }
    /// Create a new Debugger configuration with a given formatter (which
    /// formats how the log line and metrics are printed)
    static member Create ?formatter =
      { formatter = defaultArg formatter (StringFormatter.levelDatetimeMessagePathNl) }

  /// Default debugger configuration
  let empty =
    { formatter = StringFormatter.levelDatetimeMessagePathNl }

  module private Impl =

<<<<<<< HEAD
    let loop conf metadata =
      (fun (reqCh : Ch<_>) ->
        let formatter = conf.formatter
        let offLevel = 6
        let rec loop () = job {
          let! msg = Ch.take reqCh
          match msg with
          | Log (message, ack) when Debugger.IsLogging() ->
            let path = message.name.ToString()
            Debugger.Log(offLevel, path, formatter.format message)
            do! ack *<= ()
            return! loop()

          | Log _ ->
            return! loop ()

          | Flush (ackCh, nack) ->
            do! Ch.give ackCh () <|> nack
            return! loop()

          | Shutdown (ackCh, nack) ->
            do! Ch.give ackCh () <|> nack
        }
        loop ())
=======
    let loop conf metadata
             (requests : BoundedMb<_>)
             (shutdown : Ch<_>) =
      let formatter = conf.formatter
      let offLevel = 6

      let rec loop () : Job<unit> =
        Alt.choose [
          shutdown ^=> fun ack ->
            ack *<= () :> Job<_>

          BoundedMb.take requests ^=> function
            | Log (message, ack) when Debugger.IsLogging() ->
              job {
                let path = PointName.format message.name
                Debugger.Log(offLevel, path, formatter.format message)
                do! ack *<= ()
                return! loop ()
              }

            | Log _ ->
              loop ()

            | Flush (ackCh, nack) ->
              job {
                do! Ch.give ackCh () <|> nack
                return! loop ()
              }

        ] :> Job<_>

      loop ()
>>>>>>> 2e52d633

  let create conf =
    TargetUtils.stdNamedTarget (Impl.loop conf)

  /// Use with LogaryFactory.New( s => s.Target<Debugger.Builder>() )
  type Builder(conf, callParent : FactoryApi.ParentCallback<Builder>) =

    /// Specify the formatting style to use when logging to the debugger
    member x.WithFormatter( sf : StringFormatter ) =
      ! (callParent <| Builder({ conf with formatter = sf }, callParent))

    new(callParent : FactoryApi.ParentCallback<_>) =
      Builder(empty, callParent)

    interface Logary.Target.FactoryApi.SpecificTargetConf with
      member x.Build name = create conf name<|MERGE_RESOLUTION|>--- conflicted
+++ resolved
@@ -35,40 +35,6 @@
 
   module internal Impl =
 
-<<<<<<< HEAD
-    let loop
-      { formatter = formatter
-        output    = out
-        error     = err
-        flush     = flush
-        isErrorAt = cutOff }
-      (ri : RuntimeInfo) =
-      (fun (reqCh : Ch<TargetMessage>) ->
-        let rec loop () = job {
-          let wl (tw : TextWriter) = (tw.WriteLine : string -> unit)
-
-          let! msg = Ch.take reqCh
-          match msg with
-          | Log (l, ack) ->
-            let tw = if l.level < cutOff then out else err
-            wl tw (formatter.format l)
-            do (if flush then tw.Flush() else ())
-            do! ack *<= ()
-            return! loop ()
-
-          | Flush (ack, nack) ->
-            out.Flush()
-            err.Flush()
-            do! Ch.give ack () <|> nack
-            return! loop ()
-
-          | Shutdown (ackCh, nack) ->
-            out.Dispose()
-            if not (obj.ReferenceEquals(out, err)) then err.Dispose() else ()
-            do! Ch.give ackCh () <|> nack
-        }
-        loop ())
-=======
     let loop (twConf : TextWriterConf) (ri : RuntimeInfo)
              (requests : BoundedMb<TargetMessage>)
              (shutdown : Ch<IVar<unit>>) =
@@ -108,7 +74,6 @@
         ] :> Job<_>
 
       loop ()
->>>>>>> 2e52d633
 
   let create (conf : TextWriterConf) =
     TargetUtils.stdNamedTarget (Impl.loop conf)
@@ -202,32 +167,6 @@
 
   module private Impl =
 
-<<<<<<< HEAD
-    let loop conf metadata =
-      (fun (reqCh : Ch<_>) ->
-        let formatter = conf.formatter
-        let offLevel = 6
-        let rec loop () = job {
-          let! msg = Ch.take reqCh
-          match msg with
-          | Log (message, ack) when Debugger.IsLogging() ->
-            let path = message.name.ToString()
-            Debugger.Log(offLevel, path, formatter.format message)
-            do! ack *<= ()
-            return! loop()
-
-          | Log _ ->
-            return! loop ()
-
-          | Flush (ackCh, nack) ->
-            do! Ch.give ackCh () <|> nack
-            return! loop()
-
-          | Shutdown (ackCh, nack) ->
-            do! Ch.give ackCh () <|> nack
-        }
-        loop ())
-=======
     let loop conf metadata
              (requests : BoundedMb<_>)
              (shutdown : Ch<_>) =
@@ -260,7 +199,6 @@
         ] :> Job<_>
 
       loop ()
->>>>>>> 2e52d633
 
   let create conf =
     TargetUtils.stdNamedTarget (Impl.loop conf)
