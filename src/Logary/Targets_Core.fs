namespace Logary.Targets

/// A module implementing a text writer target. Useful for writing to the
/// console output, or writing to a custom text writer.
module TextWriter =

  open System.IO
  open System.Runtime.CompilerServices
  open Hopac
  open Hopac.Infixes
  open Logary
  open Logary.Internals
  open Logary.Target
  open Logary.Formatting

  /// Configuration for a text writer
  type TextWriterConf =
    { /// A string formatter to specify how to write the Message
      formatter  : StringFormatter
      /// the non-error text writer to output to
      output     : TextWriter
      /// the error text writer to output to
      error      : TextWriter
      /// whether to flush text writer after each line
      flush      : bool
      /// the log level that is considered 'important' enough to write to the
      /// error text writer
      isErrorAt  : LogLevel
      /// The semaphore to use when printing to the text writer.
      semaphore  : obj option }

    [<CompiledName "Create">]
    static member create(output, error, ?formatter : StringFormatter, ?semaphore : obj) =
      { formatter = defaultArg formatter JsonFormatter.Default
        output    = output
        error     = error
        flush     = false
        isErrorAt = LogLevel.Error
        semaphore = semaphore }

  module internal Impl =

    let loop (twConf : TextWriterConf)
             (ri : RuntimeInfo)
             (requests : RingBuffer<TargetMessage>)
             (shutdown : Ch<IVar<unit>>) =

      // Note: writing lines does not matching the behaviour wanted from the
      // coloured console target.
      let writeLine (tw : TextWriter) (str : string) : Job<unit> =
        match twConf.semaphore with
        | Some sem ->
          // this should be the default for the console unless explicitly disabled;
          // the combination of locks and async isn't very good, so we'll use the
          // synchronous function to do the write if we have a semaphore
          Job.Scheduler.isolate <| fun _ ->
            lock sem <| fun _ ->
              tw.WriteLine str
        | None ->
          Job.awaitUnitTask (tw.WriteLineAsync str)

      let rec loop () : Job<unit> =
        Alt.choose [
          shutdown ^=> fun ack ->
            twConf.output.Dispose()

            if not (obj.ReferenceEquals(twConf.output, twConf.error)) then
              twConf.error.Dispose()

            ack *<= () :> Job<_>

          RingBuffer.take requests ^=> function
            | Log (logMsg, ack) ->
              job {
                let writer = if logMsg.level < twConf.isErrorAt then twConf.output else twConf.error
                do! writeLine writer (twConf.formatter.format logMsg)

                if twConf.flush then
                  do! Job.awaitUnitTask (writer.FlushAsync())

                do! ack *<= ()
                return! loop ()
              }

            | Flush (ack, nack) ->
              job {
                do! Job.awaitUnitTask (twConf.output.FlushAsync())
                do! Job.awaitUnitTask (twConf.error.FlushAsync())
                do! Ch.give ack () <|> nack
                return! loop ()
              }
        ] :> Job<_>

      loop ()

  [<CompiledName "Create">]
  let create (conf : TextWriterConf) name =
    TargetUtils.stdNamedTarget (Impl.loop conf) name

  /// Use with LogaryFactory.New( s => s.Target<TextWriter.Builder>() )
  type Builder(conf, callParent : FactoryApi.ParentCallback<Builder>) =
    member x.WriteTo(out : #TextWriter, err : #TextWriter) =
      ! (callParent <| Builder({ conf with output = out; error = err }, callParent))

    new(callParent : FactoryApi.ParentCallback<_>) =
      Builder(TextWriterConf.create(System.Console.Out, System.Console.Error), callParent)

    interface Logary.Target.FactoryApi.SpecificTargetConf with
      member x.Build name = create conf name

/// The console Target for Logary
module Console =
  open System.Runtime.CompilerServices
  open Logary
  open Logary.Internals
  open Logary.Formatting
  open Logary.Target

  /// Console configuration structure.
  type ConsoleConf =
    { formatter : StringFormatter }

    [<CompiledName "Create">]
    static member create formatter =
      { formatter = formatter }

  /// Default console target configuration.
  let empty =
    { formatter = StringFormatter.levelDatetimeMessagePath }

  [<CompiledName "Create">]
  let create conf name =
    TextWriter.create
      { formatter = conf.formatter
        output    = System.Console.Out
        error     = System.Console.Error
        flush     = false
        isErrorAt = Error
        semaphore = Some Globals.consoleSemaphore }
      name

  /// Use with LogaryFactory.New( s => s.Target<Console.Builder>() )
  type Builder(conf, callParent : FactoryApi.ParentCallback<Builder>) =

    /// Specify the formatting style to use when logging to the console
    member x.WithFormatter( sf : StringFormatter ) =
      ! (callParent <| Builder({ conf with formatter = sf }, callParent))

    new(callParent : FactoryApi.ParentCallback<_>) =
      Builder(empty, callParent)

    interface Logary.Target.FactoryApi.SpecificTargetConf with
      member x.Build name = create conf name

module LiterateConsole =
  open System
  open System.Globalization
  open Logary
  open Logary.Formatting
  open Logary.Target
  open Logary.Internals
  open Hopac

  module Tokens =
    /// The output tokens, which can be potentially coloured.
    type LiterateToken =
      | Text | Subtext
      | Punctuation
      | LevelVerbose | LevelDebug | LevelInfo | LevelWarning | LevelError | LevelFatal
      | KeywordSymbol | NumericSymbol | StringSymbol | OtherSymbol | NameSymbol
      | MissingTemplateField

  type ConsoleColours = { foreground : ConsoleColor; background : ConsoleColor option }
  type ColouredText = { text : string; colours : ConsoleColours }

  /// Console configuration structure
  type LiterateConsoleConf =
    { formatProvider    : IFormatProvider
      /// Converts a log level into a display string. By default: VRB, DBG, INF, WRN, ERR, FTL
      getLogLevelText   : LogLevel -> string
      /// Formats the ticks since the Unix epoch of (ISO) January 1st 1970, midnight, UTC (aka.
      /// Message.timestamp) into a string. By default "HH:mm:ss".
      formatLocalTime   : IFormatProvider -> EpochNanoSeconds -> string * Tokens.LiterateToken
      /// Converts a message into the appropriate tokens which can later be themed with colours.
      tokenise          : LiterateConsoleConf -> Message -> (string * Tokens.LiterateToken) seq
      /// Converts a token into the appropriate Foreground*Background colours. The default theme
      /// tries to emphasise the message template field values based on data type, make it easy to
      /// scan the output and find the most relevant information.
      theme             : Tokens.LiterateToken -> ConsoleColours
      /// Takes an object (console semaphore) and a list of string*colour pairs and writes them
      /// to the console with the appropriate colours.
      colourWriter      : obj -> ColouredText seq -> unit }

  module internal LiterateFormatting =
    open System.Text
    open Logary.Utils.FsMessageTemplates
    open Tokens

    let literateTokeniseException (options : LiterateConsoleConf) (typeName) (message) (stackTrace) =
      let windowsStackFrameLinePrefix = "   at "
      let monoStackFrameLinePrefix = "  at "
      let typeMessageNlStackTrace = String.Concat (typeName, ": ", message, Environment.NewLine, stackTrace)
      let exnLines = new System.IO.StringReader(typeMessageNlStackTrace)
      seq {
        let mutable line = exnLines.ReadLine()
        while not (isNull line) do
          if line.StartsWith(windowsStackFrameLinePrefix) || line.StartsWith(monoStackFrameLinePrefix) then
            // subtext
            yield Environment.NewLine, Subtext
            yield line, Subtext
          else
            // regular text
            yield Environment.NewLine, Text
            yield line, Text

          line <- exnLines.ReadLine()
      }

    /// Get the exceptions out from the Message (errors_)
    let literateTokeniseMessageExceptions (context : LiterateConsoleConf) message =
      let exns = Utils.Aether.Lens.getPartialOrElse Message.Lenses.errors_ [] message
      let getStringFromMapOrFail exnObjMap fieldName =
        match exnObjMap |> Map.find fieldName with
        | String m -> m
        | _ -> failwithf "Couldn't find %s in %A" fieldName exnObjMap
      let getStringFromMapOrDefault defaultIfMissing exnObjMap fieldName =
        match exnObjMap |> Map.tryFind fieldName with
        | Some (String m) -> m
        | _ -> defaultIfMissing

      match exns with
      | [] -> Seq.empty
      | values ->
        values
        |> List.choose (function | Object v -> Some v | _ -> None)
        |> List.map (fun exnObjMap ->
          let exnTypeName = getStringFromMapOrFail exnObjMap "type"
          let message = getStringFromMapOrFail exnObjMap "message"
          let stackTrace = getStringFromMapOrDefault "" exnObjMap "stackTrace"
          literateTokeniseException context exnTypeName message stackTrace
        )
        |> Seq.concat

    let literateTokeniseArray conf prop arrValue recurse =
      let items = match arrValue with Array items -> items | _ -> failwithf "cannot tokenise %A with %s" arrValue (prop.ToString())
      let mutable isFirst = true
      let valueTokens =
        items
        |> List.map (fun v -> seq {
            if not isFirst then
              yield ", ", Punctuation
            isFirst <- false
            yield! recurse conf prop v
          })
        |> Seq.concat

      seq {
          yield "[", Punctuation
          yield! valueTokens
          yield "]", Punctuation
      }

    let literateTokeniseObject conf prop objValue recurse =
      let stringValueMap = match objValue with Object svm -> svm | _ -> failwithf "cannot tokenise %A with %s" objValue (prop.ToString())
      let mutable isFirst = true
      let objectTokens =
        stringValueMap
        |> Map.toSeq
        |> Seq.rev
        |> Seq.map (fun (k, v) -> seq {
            if k <> "_typeTag" then
              if not isFirst then
                yield ", ", Punctuation
              isFirst <- false
              yield k, Subtext
              yield "=", Punctuation
              yield! recurse conf prop v
          })
        |> Seq.concat

      let maybeTypeTag = stringValueMap |> Map.tryFind ("_typeTag")
      let hasAnyValues = stringValueMap |> Map.exists (fun k v -> k <> "_typeTag")
      seq {
        match maybeTypeTag with
          | Some (String tt) ->
            yield tt, (if hasAnyValues then Subtext else OtherSymbol)
          | _ -> ()
        if hasAnyValues then
          if maybeTypeTag.IsSome then
            yield " ", Subtext
          yield "{", Punctuation
          yield! objectTokens
          yield "}", Punctuation
      }

    let literateTokeniseBinary conf prop binary =
      let bytes, contentType = match binary with Binary (x, y) -> x, y | _ -> failwithf "cannot tokenise %A with %s" binary (prop.ToString())
      let maxBytes = 15
      seq {
        yield (bytes |> Array.take(min bytes.Length maxBytes) |> Array.map (fun b -> b.ToString("X2")) |> String.Concat), StringSymbol
        if bytes.Length > maxBytes then
          yield "... (", Punctuation
          yield string bytes.Length, Subtext
          yield " bytes", Subtext
          yield ")", Punctuation
        yield " (", Punctuation
        yield contentType, Subtext
        yield ")", Punctuation
      }

    let literateTokeniseFraction (conf : LiterateConsoleConf) prop fraction =
      let x, y = match fraction with Fraction (x, y) -> x, y | _ -> failwithf "cannot tokenise %A with %s" fraction (prop.ToString())
      seq {
        yield x.ToString(conf.formatProvider), NumericSymbol
        yield "/", Punctuation
        yield y.ToString(conf.formatProvider), NumericSymbol
      }

    let rec literateTokeniseField (conf : LiterateConsoleConf)
                                  (prop : Property)
                                  (propValue : Field) =
      let recurseTokenise = fun c p v -> literateTokeniseField c p (Field (v, None))
      let value, units = match propValue with Field (v, u) -> v, u
      let fp = conf.formatProvider
      match value with
      | Value.Array _ as arr -> literateTokeniseArray conf prop arr recurseTokenise
      | Value.String s -> seq { yield s, StringSymbol }
      | Value.Bool b -> seq { yield b.ToString().ToLowerInvariant(), KeywordSymbol }
      | Value.Float f -> seq { yield f.ToString(prop.Format, fp), NumericSymbol }
      | Value.Int64 i -> seq { yield i.ToString(prop.Format, fp), NumericSymbol }
      | Value.BigInt bi -> seq { yield bi.ToString(prop.Format, fp), NumericSymbol }
      | Value.Binary (_) as binary -> literateTokeniseBinary conf prop binary
      | Value.Fraction (_) as fraction -> literateTokeniseFraction conf prop fraction
      | Value.Object _ as o -> literateTokeniseObject conf prop o recurseTokenise

    let literateTokenisePointValue (options : LiterateConsoleConf) (message : Message) = function
      | Event eventTemplate ->
        let textAndTokens = ResizeArray<string * LiterateToken>()
        Parser.parse(eventTemplate).Tokens
        |> Seq.collect (function
          | PropToken (_, prop) ->
            match Map.tryFind (PointName.ofSingle prop.Name) message.fields with
            | Some field ->
              literateTokeniseField options prop field
            | None ->
              seq { yield prop.ToString(), MissingTemplateField }
          | TextToken (_, text) ->
            seq { yield text, Text })

      | Derived (value, units) ->
        seq {
          yield "Metric (derived) ", Subtext
          yield! literateTokeniseField options (Property.Empty) (Field (value, None))
          yield " ", Subtext
          yield Units.symbol units, Text
          yield " (", Punctuation
          yield message.name.ToString(), Text
          yield ")", Punctuation }
      | Gauge (value, units) ->
        seq {
          yield "Metric (guage) ", Subtext
          yield! literateTokeniseField options (Property.Empty) (Field (value, None))
          yield " ", Subtext
          yield Units.symbol units, Text
          yield " (", Punctuation
          yield message.name.ToString(), Text
          yield ")", Punctuation }

    /// Split a structured message up into theme-able parts (tokens), allowing the
    /// final output to display to a user with colours to enhance readability.
    let literateDefaultTokeniser (options : LiterateConsoleConf) (message : Message) =
      let messageTokens = message.value |> literateTokenisePointValue options message
      let exceptionTokens = literateTokeniseMessageExceptions options message

      let getLogLevelToken = function
        | Verbose -> LevelVerbose
        | Debug -> LevelDebug
        | Info -> LevelInfo
        | Warn -> LevelWarning
        | Error -> LevelError
        | Fatal -> LevelFatal

      seq {
        yield "[", Punctuation
        yield options.formatLocalTime options.formatProvider message.timestamp
        yield " ", Subtext
        yield options.getLogLevelText message.level, getLogLevelToken message.level
        yield "] ", Punctuation
        yield! messageTokens
        yield! exceptionTokens
      }

    module DefaultTheme =
      let textColours = { foreground=ConsoleColor.White; background=None }
      let subtextColours = { foreground=ConsoleColor.Gray; background=None }
      let punctuationColours = { foreground=ConsoleColor.DarkGray; background=None }
      let levelVerboseColours = { foreground=ConsoleColor.Gray; background=None }
      let levelDebugColours = { foreground=ConsoleColor.Gray; background=None }
      let levelInfoColours = { foreground=ConsoleColor.White; background=None }
      let levelWarningColours = { foreground=ConsoleColor.Yellow; background=None }
      let levelErrorColours = { foreground=ConsoleColor.White; background=Some ConsoleColor.Red }
      let levelFatalColours = { foreground=ConsoleColor.White; background=Some ConsoleColor.Red }
      let keywordSymbolColours = { foreground=ConsoleColor.Blue; background=None }
      let numericSymbolColours = { foreground=ConsoleColor.Magenta; background=None }
      let stringSymbolColours = { foreground=ConsoleColor.Cyan; background=None }
      let otherSymbolColours = { foreground=ConsoleColor.Green; background=None }
      let nameSymbolColours = { foreground=ConsoleColor.Gray; background=None }
      let missingTemplateFieldColours = { foreground=ConsoleColor.Red; background=None }

      let theme = function
        | Tokens.Text -> textColours | Tokens.Subtext -> subtextColours | Tokens.Punctuation -> punctuationColours
        | Tokens.LevelVerbose -> levelVerboseColours | Tokens.LevelDebug -> levelDebugColours
        | Tokens.LevelInfo -> levelInfoColours | Tokens.LevelWarning -> levelWarningColours
        | Tokens.LevelError -> levelErrorColours | Tokens.LevelFatal -> levelFatalColours
        | Tokens.KeywordSymbol -> keywordSymbolColours | Tokens.NumericSymbol -> numericSymbolColours
        | Tokens.StringSymbol -> stringSymbolColours | Tokens.OtherSymbol -> otherSymbolColours
        | Tokens.NameSymbol -> nameSymbolColours | Tokens.MissingTemplateField -> missingTemplateFieldColours

    let consoleWriteLineColourParts (parts : ColouredText seq) =
      let originalForegroundColour = Console.ForegroundColor
      let originalBackgroundColour = Console.BackgroundColor

      // The console APIs are quite slow and clumsy. We avoid changing the foreground
      // and background colours whenever possible, which speeds things up a bit.
      let mutable currentForegroundColour = originalForegroundColour
      let mutable currentBackgroundColour = originalBackgroundColour

      let inline maybeResetBgColour (backgroundColour : ConsoleColor option) =
        match backgroundColour with
        | Some bgc ->
          if bgc <> currentBackgroundColour then
            Console.BackgroundColor <- bgc
            currentBackgroundColour <- bgc
        | None -> // "we don't have a specific colour, so leave (or reset to) the original/default"
          match currentBackgroundColour with
          | c when c = originalBackgroundColour -> ()
          | otherwise ->
            // calling reset here helps with different default background colours
            Console.ResetColor()
            currentForegroundColour <- Console.ForegroundColor
            currentBackgroundColour <- originalBackgroundColour

      parts |> Seq.iter (fun part ->
        maybeResetBgColour part.colours.background
        if currentForegroundColour <> part.colours.foreground then
          Console.ForegroundColor <- part.colours.foreground
          currentForegroundColour <- part.colours.foreground
        Console.Write(part.text)
      )
      if currentForegroundColour <> originalForegroundColour then
        Console.ForegroundColor <- originalForegroundColour
      maybeResetBgColour None
      Console.WriteLine()

    let consoleWriteColourPartsAtomically sem (parts : ColouredText seq) =
      lock sem <| fun _ -> consoleWriteLineColourParts parts

  /// Default console target configuration.
  let empty =
<<<<<<< HEAD
    { formatProvider  = Globalization.CultureInfo.CurrentCulture
=======
    { formatProvider = Globalization.CultureInfo.CurrentCulture
      formatLocalTime = fun provider utcTicks ->
                          DateTimeOffset(utcTicks, TimeSpan.Zero).LocalDateTime.ToString("HH:mm:ss", provider),
                          Tokens.Subtext
>>>>>>> ac87204d
      getLogLevelText = function
        | Verbose ->  "VRB"
        | Debug ->    "DBG"
        | Info ->     "INF"
        | Warn ->     "WRN"
        | Error ->    "ERR"
        | Fatal ->    "FTL"
      tokenise = LiterateFormatting.literateDefaultTokeniser
      theme = LiterateFormatting.DefaultTheme.theme
      colourWriter = LiterateFormatting.consoleWriteColourPartsAtomically }

  module internal Impl =
    open Hopac
    open Hopac.Infixes

    let loop (lcConf : LiterateConsoleConf)
             (ri : RuntimeInfo)
             (requests : RingBuffer<TargetMessage>)
             (shutdown : Ch<IVar<unit>>) =

      let output (data : ColouredText seq) : Job<unit> =
        Job.Scheduler.isolate <| fun _ ->
          lcConf.colourWriter Logary.Internals.Globals.consoleSemaphore data

      let rec loop () : Job<unit> =
        Alt.choose [
          shutdown ^=> fun ack ->
            ack *<= () :> Job<_>

          RingBuffer.take requests ^=> function
            | Log (logMsg, ack) ->
              job {
                try
                  do! lcConf.tokenise lcConf logMsg
                    |> Seq.map (fun (text, token) ->
                      { text=text; colours=lcConf.theme token })
                    |> output
                with e ->
                  do! output (seq {
                    yield { text="Error in Logary console target rendering: "; colours=LiterateFormatting.DefaultTheme.levelErrorColours }
                    yield { text=e.ToString(); colours=LiterateFormatting.DefaultTheme.textColours }
                  })
                  do! output (seq { yield { text=sprintf "%A" logMsg; colours=LiterateFormatting.DefaultTheme.subtextColours }})
                do! ack *<= ()
                return! loop ()
              }

            | Flush (ack, nack) ->
              job {
                do! Ch.give ack () <|> nack
                return! loop ()
              }
        ] :> Job<_>

      loop()

  [<CompiledName "Create">]
  let create conf name =
    TargetUtils.stdNamedTarget (Impl.loop conf) name

  /// Use with LogaryFactory.New( s => s.Target<LiterateConsole.Builder>() )
  type Builder(conf, callParent : FactoryApi.ParentCallback<Builder>) =
    let update (conf' : LiterateConsoleConf) : Builder =
      Builder(conf', callParent)

    /// Specify the formatting provider to use when formatting values to string
    member x.WithFormatProvider(fp : IFormatProvider) =
      update { conf with formatProvider = fp }

    /// Lets you specify how log levels are written out.
    member x.WithLevelFormatter(toStringFun : Func<LogLevel, string>) =
      update { conf with getLogLevelText = toStringFun.Invoke }

    new(callParent : FactoryApi.ParentCallback<_>) =
      Builder(empty, callParent)

    interface Logary.Target.FactoryApi.SpecificTargetConf with
      member x.Build name = create conf name
// boolean IsLogging() method, correct by excluded middle
#nowarn "25"

/// The Debugger target is useful when running in Xamarin Studio or VS.
module Debugger =
  open System.Diagnostics
  open System.Runtime.CompilerServices
  open Hopac
  open Hopac.Infixes
  open Logary
  open Logary.Internals
  open Logary.Target
  open Logary.Formatting

  type DebuggerConf =
    { formatter : StringFormatter }

    /// Create a new Debugger configuration with a given formatter (which
    /// formats how the Messages and Gauges/Derived-s are printed)
    [<CompiledName "Create">]
    static member create(?formatter) =
      { formatter = defaultArg formatter (StringFormatter.levelDatetimeMessagePathNl) }

  /// Default debugger configuration
  let empty =
    { formatter = StringFormatter.levelDatetimeMessagePathNl }

  module private Impl =

    let loop conf metadata
             (requests : RingBuffer<_>)
             (shutdown : Ch<_>) =
      let formatter = conf.formatter
      let offLevel = 6

      let rec loop () : Job<unit> =
        Alt.choose [
          shutdown ^=> fun ack ->
            ack *<= () :> Job<_>

          RingBuffer.take requests ^=> function
            | Log (message, ack) when Debugger.IsLogging() ->
              job {
                let path = PointName.format message.name
                Debugger.Log(offLevel, path, formatter.format message)
                do! ack *<= ()
                return! loop ()
              }

            | Log _ ->
              loop ()

            | Flush (ackCh, nack) ->
              job {
                do! Ch.give ackCh () <|> nack
                return! loop ()
              }

        ] :> Job<_>

      loop ()

  [<CompiledName "Create">]
  let create conf name =
    TargetUtils.stdNamedTarget (Impl.loop conf) name

  /// Use with LogaryFactory.New( s => s.Target<Debugger.Builder>() )
  type Builder(conf, callParent : FactoryApi.ParentCallback<Builder>) =

    /// Specify the formatting style to use when logging to the debugger
    member x.WithFormatter( sf : StringFormatter ) =
      ! (callParent <| Builder({ conf with formatter = sf }, callParent))

    new(callParent : FactoryApi.ParentCallback<_>) =
      Builder(empty, callParent)

    interface Logary.Target.FactoryApi.SpecificTargetConf with
      member x.Build name = create conf name<|MERGE_RESOLUTION|>--- conflicted
+++ resolved
@@ -417,54 +417,50 @@
         | Tokens.NameSymbol -> nameSymbolColours | Tokens.MissingTemplateField -> missingTemplateFieldColours
 
     let consoleWriteLineColourParts (parts : ColouredText seq) =
-      let originalForegroundColour = Console.ForegroundColor
-      let originalBackgroundColour = Console.BackgroundColor
-
-      // The console APIs are quite slow and clumsy. We avoid changing the foreground
-      // and background colours whenever possible, which speeds things up a bit.
-      let mutable currentForegroundColour = originalForegroundColour
-      let mutable currentBackgroundColour = originalBackgroundColour
-
-      let inline maybeResetBgColour (backgroundColour : ConsoleColor option) =
-        match backgroundColour with
-        | Some bgc ->
-          if bgc <> currentBackgroundColour then
-            Console.BackgroundColor <- bgc
-            currentBackgroundColour <- bgc
-        | None -> // "we don't have a specific colour, so leave (or reset to) the original/default"
-          match currentBackgroundColour with
-          | c when c = originalBackgroundColour -> ()
-          | otherwise ->
-            // calling reset here helps with different default background colours
-            Console.ResetColor()
-            currentForegroundColour <- Console.ForegroundColor
-            currentBackgroundColour <- originalBackgroundColour
-
-      parts |> Seq.iter (fun part ->
-        maybeResetBgColour part.colours.background
-        if currentForegroundColour <> part.colours.foreground then
-          Console.ForegroundColor <- part.colours.foreground
-          currentForegroundColour <- part.colours.foreground
-        Console.Write(part.text)
-      )
-      if currentForegroundColour <> originalForegroundColour then
-        Console.ForegroundColor <- originalForegroundColour
-      maybeResetBgColour None
-      Console.WriteLine()
+        let originalForegroundColour = Console.ForegroundColor
+        let originalBackgroundColour = Console.BackgroundColor
+
+        // The console APIs are quite slow and clumsy. We avoid changing the foreground
+        // and background colours whenever possible, which speeds things up a bit.
+        let mutable currentForegroundColour = originalForegroundColour
+        let mutable currentBackgroundColour = originalBackgroundColour
+
+        let inline maybeResetBgColour (backgroundColour : ConsoleColor option) =
+          match backgroundColour with
+          | Some bgc ->
+            if bgc <> currentBackgroundColour then
+              Console.BackgroundColor <- bgc
+              currentBackgroundColour <- bgc
+          | None -> // "we don't have a specific colour, so leave (or reset to) the original/default"
+            match currentBackgroundColour with
+            | c when c = originalBackgroundColour -> ()
+            | otherwise ->
+              // calling reset here helps with different default background colours
+              Console.ResetColor()
+              currentForegroundColour <- Console.ForegroundColor
+              currentBackgroundColour <- originalBackgroundColour
+
+        parts |> Seq.iter (fun part ->
+          maybeResetBgColour part.colours.background
+          if currentForegroundColour <> part.colours.foreground then
+            Console.ForegroundColor <- part.colours.foreground
+            currentForegroundColour <- part.colours.foreground
+          Console.Write(part.text)
+        )
+        if currentForegroundColour <> originalForegroundColour then
+          Console.ForegroundColor <- originalForegroundColour
+        maybeResetBgColour None
+        Console.WriteLine()
 
     let consoleWriteColourPartsAtomically sem (parts : ColouredText seq) =
       lock sem <| fun _ -> consoleWriteLineColourParts parts
 
   /// Default console target configuration.
   let empty =
-<<<<<<< HEAD
     { formatProvider  = Globalization.CultureInfo.CurrentCulture
-=======
-    { formatProvider = Globalization.CultureInfo.CurrentCulture
       formatLocalTime = fun provider utcTicks ->
                           DateTimeOffset(utcTicks, TimeSpan.Zero).LocalDateTime.ToString("HH:mm:ss", provider),
                           Tokens.Subtext
->>>>>>> ac87204d
       getLogLevelText = function
         | Verbose ->  "VRB"
         | Debug ->    "DBG"
