--- conflicted
+++ resolved
@@ -70,7 +70,7 @@
     <When Condition="$(TargetFrameworkIdentifier) == '.NETFramework' And ($(TargetFrameworkVersion) == 'v4.5' Or $(TargetFrameworkVersion) == 'v4.5.2' Or $(TargetFrameworkVersion) == 'v4.6.1')">
       <ItemGroup>
         <Reference Include="FSharp.Core">
-          <HintPath>..\..\..\packages\FSharp.Core\lib\net40\FSharp.Core.dll</HintPath>
+          <HintPath>..\..\..\packages\FSharp.Core\lib\net45\FSharp.Core.dll</HintPath>
           <Private>True</Private>
           <Paket>True</Paket>
         </Reference>
@@ -131,7 +131,6 @@
           <Private>True</Private>
           <Paket>True</Paket>
         </Reference>
-<<<<<<< HEAD
       </ItemGroup>
     </When>
   </Choose>
@@ -143,8 +142,6 @@
           <Private>True</Private>
           <Paket>True</Paket>
         </Reference>
-=======
->>>>>>> fee70647
       </ItemGroup>
     </When>
   </Choose>
@@ -152,7 +149,7 @@
     <When Condition="$(TargetFrameworkIdentifier) == '.NETFramework' And ($(TargetFrameworkVersion) == 'v4.5' Or $(TargetFrameworkVersion) == 'v4.5.2' Or $(TargetFrameworkVersion) == 'v4.6.1')">
       <ItemGroup>
         <Reference Include="NodaTime">
-          <HintPath>..\..\..\packages\NodaTime\lib\net35-Client\NodaTime.dll</HintPath>
+          <HintPath>..\..\..\packages\NodaTime\lib\net45\NodaTime.dll</HintPath>
           <Private>True</Private>
           <Paket>True</Paket>
         </Reference>
